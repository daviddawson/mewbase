--- conflicted
+++ resolved
@@ -18,11 +18,9 @@
     private String[] channels;
     private FileLogManagerOptions fileLogManagerOptions = new FileLogManagerOptions();
     private NetServerOptions netServerOptions = new NetServerOptions().setPort(DEFAULT_PORT).setHost(DEFAULT_HOST);
-<<<<<<< HEAD
     private String docsDir = DEFAULT_DOCS_DIR;
     private String[] binders;
-=======
->>>>>>> 3f68d08f
+
     private MewbaseAuthProvider authProvider;
 
     public String[] getChannels() {
@@ -52,7 +50,6 @@
         return this;
     }
 
-<<<<<<< HEAD
     public String getDocsDir() {
         return docsDir;
     }
@@ -71,8 +68,6 @@
         return this;
     }
 
-=======
->>>>>>> 3f68d08f
     public MewbaseAuthProvider getAuthProvider() {
         return authProvider;
     }
