--- conflicted
+++ resolved
@@ -28,100 +28,69 @@
     private final ServerImpl server;
     private final TransportConnection transportConnection;
     private final Context context;
-<<<<<<< HEAD
-    private final DocManager docManager;
-    private final Map<Integer, SubscriptionImpl> subscriptionMap = new ConcurrentHashMap<>();
-    private final PriorityQueue<WriteHolder> pq = new PriorityQueue<>();
-    private final Map<Integer, QueryState> queryStates = new ConcurrentHashMap<>();
-
-    private MewbaseAuthProvider authProvider;
-
-    private boolean authenticated;
-=======
     private final Map<Integer, SubscriptionImpl> subscriptionMap = new HashMap<>();
     private final Map<Integer, QueryState> queryStates = new HashMap<>();
-    private boolean authorised;
->>>>>>> cf677d8c
+
+    private MewbaseAuthProvider authProvider;
+
+    private boolean authenticated;
     private int subSeq;
 
-<<<<<<< HEAD
-    public ConnectionImpl(ServerImpl server, NetSocket netSocket, Context context, DocManager docManager, MewbaseAuthProvider authProvider) {
-        netSocket.handler(new Codec(this).recordParser());
-=======
-    public ConnectionImpl(ServerImpl server, TransportConnection transportConnection, Context context) {
+    public ConnectionImpl(ServerImpl server, TransportConnection transportConnection, Context context, MewbaseAuthProvider authProvider) {
         Protocol protocol = new Protocol(this);
         RecordParser recordParser = protocol.recordParser();
         transportConnection.handler(recordParser::handle);
->>>>>>> cf677d8c
         this.server = server;
         this.transportConnection = transportConnection;
         this.context = context;
-<<<<<<< HEAD
-        this.docManager = docManager;
         this.authProvider = authProvider;
-=======
->>>>>>> cf677d8c
     }
 
     @Override
     public void handleConnect(BsonObject frame) {
         checkContext();
 
-        BsonObject value = (BsonObject) frame.getValue(Codec.CONNECT_AUTH_INFO);
+        BsonObject value = (BsonObject) frame.getValue(Protocol.CONNECT_AUTH_INFO);
 
         CompletableFuture<MewbaseUser> cf = authProvider.authenticate(value);
-
-        long writeSeq = getWriteSeq();
 
         cf.handle((user, ex) -> {
             BsonObject response = new BsonObject();
 
             if (ex != null) {
-                response.put(Codec.RESPONSE_OK, false);
-                response.put(Codec.RESPONSE_ERRMSG, "Authentication failed");
-                writeResponse(Codec.RESPONSE_FRAME, response, writeSeq);
-                logAndClose(ex.getMessage());
+                response.put(Protocol.RESPONSE_OK, false);
+                response.put(Protocol.RESPONSE_ERRMSG, "Authentication failed");
+                writeResponse(Protocol.RESPONSE_FRAME, response);
+                exception(ex.getMessage());
             } else {
                 if (user != null) {
                     authenticated = true;
-                    response.put(Codec.RESPONSE_OK, true);
-                    writeResponse(Codec.RESPONSE_FRAME, response, writeSeq);
+                    response.put(Protocol.RESPONSE_OK, true);
+                    writeResponse(Protocol.RESPONSE_FRAME, response);
                 } else {
                     String nullUserMsg = "AuthProvider returned a null user";
-                    logAndClose(nullUserMsg);
+                    exception(nullUserMsg);
                     throw new IllegalStateException(nullUserMsg);
                 }
             }
             return null;
         });
         // TODO version checking
-<<<<<<< HEAD
-=======
-        authorised = true;
-        BsonObject resp = new BsonObject();
-        resp.put(Protocol.RESPONSE_OK, true);
-        writeResponse(Protocol.RESPONSE_FRAME, resp);
->>>>>>> cf677d8c
     }
 
     @Override
     public void handlePublish(BsonObject frame) {
         checkContext();
-<<<<<<< HEAD
-
-        if (!checkAuthenticated(Codec.RESPONSE_FRAME)) {
-            return;
-        }
-
-        String channel = frame.getString(Codec.PUBLISH_CHANNEL);
-        BsonObject event = frame.getBsonObject(Codec.PUBLISH_EVENT);
-=======
-        checkAuthorised();
+
+        if (!checkAuthenticated(Protocol.RESPONSE_FRAME)) {
+            return;
+        }
+
         String channel = frame.getString(Protocol.PUBLISH_CHANNEL);
         BsonObject event = frame.getBsonObject(Protocol.PUBLISH_EVENT);
         Integer sessID = frame.getInteger(Protocol.PUBLISH_SESSID);
         Integer requestID = frame.getInteger(Protocol.REQUEST_REQUEST_ID);
->>>>>>> cf677d8c
+
         if (channel == null) {
             missingField(Protocol.PUBLISH_CHANNEL, Protocol.PUBLISH_FRAME);
             return;
@@ -158,7 +127,7 @@
     public void handleStartTx(BsonObject frame) {
         checkContext();
 
-        if (!checkAuthenticated(Codec.RESPONSE_FRAME)) {
+        if (!checkAuthenticated(Protocol.RESPONSE_FRAME)) {
             return;
         }
     }
@@ -167,7 +136,7 @@
     public void handleCommitTx(BsonObject frame) {
         checkContext();
 
-        if (!checkAuthenticated(Codec.RESPONSE_FRAME)) {
+        if (!checkAuthenticated(Protocol.RESPONSE_FRAME)) {
             return;
         }
     }
@@ -176,7 +145,7 @@
     public void handleAbortTx(BsonObject frame) {
         checkContext();
 
-        if (!checkAuthenticated(Codec.RESPONSE_FRAME)) {
+        if (!checkAuthenticated(Protocol.RESPONSE_FRAME)) {
             return;
         }
     }
@@ -184,17 +153,12 @@
     @Override
     public void handleSubscribe(BsonObject frame) {
         checkContext();
-<<<<<<< HEAD
-
-        if (!checkAuthenticated(Codec.RESPONSE_FRAME)) {
-            return;
-        }
-
-        String channel = frame.getString(Codec.SUBSCRIBE_CHANNEL);
-=======
-        checkAuthorised();
+
+        if (!checkAuthenticated(Protocol.SUBSCRIBE_FRAME)) {
+            return;
+        }
+
         String channel = frame.getString(Protocol.SUBSCRIBE_CHANNEL);
->>>>>>> cf677d8c
         if (channel == null) {
             missingField(Protocol.SUBSCRIBE_CHANNEL, Protocol.SUBSCRIBE_FRAME);
             return;
@@ -232,7 +196,7 @@
     @Override
     public void handleSubClose(BsonObject frame) {
         checkContext();
-        checkAuthorised();
+        checkAuthenticated(Protocol.SUBCLOSE_FRAME);
         Integer subID = frame.getInteger(Protocol.SUBCLOSE_SUBID);
         if (subID == null) {
             missingField(Protocol.SUBCLOSE_SUBID, Protocol.SUBCLOSE_FRAME);
@@ -258,17 +222,12 @@
     @Override
     public void handleUnsubscribe(BsonObject frame) {
         checkContext();
-<<<<<<< HEAD
-
-        if (!checkAuthenticated(Codec.RESPONSE_FRAME)) {
-            return;
-        }
-
-        String subID = frame.getString(Codec.UNSUBSCRIBE_SUBID);
-=======
-        checkAuthorised();
+
+        if (!checkAuthenticated(Protocol.UNSUBSCRIBE_FRAME)) {
+            return;
+        }
+
         Integer subID = frame.getInteger(Protocol.UNSUBSCRIBE_SUBID);
->>>>>>> cf677d8c
         if (subID == null) {
             missingField(Protocol.UNSUBSCRIBE_SUBID, Protocol.UNSUBSCRIBE_FRAME);
             return;
@@ -294,17 +253,12 @@
     @Override
     public void handleAckEv(BsonObject frame) {
         checkContext();
-<<<<<<< HEAD
-
-        if (!checkAuthenticated(Codec.RESPONSE_FRAME)) {
-            return;
-        }
-
-        String subID = frame.getString(Codec.ACKEV_SUBID);
-=======
-        checkAuthorised();
+
+        if (!checkAuthenticated(Protocol.ACKEV_FRAME)) {
+            return;
+        }
+
         Integer subID = frame.getInteger(Protocol.ACKEV_SUBID);
->>>>>>> cf677d8c
         if (subID == null) {
             missingField(Protocol.ACKEV_SUBID, Protocol.ACKEV_FRAME);
             return;
@@ -330,18 +284,11 @@
     @Override
     public void handleQuery(BsonObject frame) {
         checkContext();
-<<<<<<< HEAD
-
-        if (!checkAuthenticated(Codec.RESPONSE_FRAME)) {
-            return;
-        }
-
-        int queryID = frame.getInteger(Codec.QUERY_QUERYID);
-        String docID = frame.getString(Codec.QUERY_DOCID);
-        String binder = frame.getString(Codec.QUERY_BINDER);
-        BsonObject matcher = frame.getBsonObject(Codec.QUERY_MATCHER);
-=======
-        checkAuthorised();
+
+        if (!checkAuthenticated(Protocol.QUERY_FRAME)) {
+            return;
+        }
+
         Integer queryID = frame.getInteger(Protocol.QUERY_QUERYID);
         if (queryID == null) {
             missingField(Protocol.QUERY_QUERYID, Protocol.QUERY_FRAME);
@@ -351,7 +298,6 @@
         String binder = frame.getString(Protocol.QUERY_BINDER);
         BsonObject matcher = frame.getBsonObject(Protocol.QUERY_MATCHER);
         DocManager docManager = server().docManager();
->>>>>>> cf677d8c
         if (docID != null) {
             CompletableFuture<BsonObject> cf = docManager.get(binder, docID);
             cf.thenAccept(doc -> writeQueryResult(doc, queryID, true));
@@ -368,17 +314,12 @@
     @Override
     public void handleQueryAck(BsonObject frame) {
         checkContext();
-<<<<<<< HEAD
-
-        if (!checkAuthenticated(Codec.RESPONSE_FRAME)) {
-            return;
-        }
-
-        Integer queryID = frame.getInteger(Codec.QUERYACK_QUERYID);
-=======
-        checkAuthorised();
+
+        if (!checkAuthenticated(Protocol.QUERYACK_FRAME)) {
+            return;
+        }
+
         Integer queryID = frame.getInteger(Protocol.QUERYACK_QUERYID);
->>>>>>> cf677d8c
         if (queryID == null) {
             missingField(Protocol.QUERYACK_QUERYID, Protocol.QUERYACK_FRAME);
             return;
@@ -397,7 +338,7 @@
     @Override
     public void handlePing(BsonObject frame) {
         checkContext();
-        if (!checkAuthenticated(Codec.RESPONSE_FRAME)) {
+        if (!checkAuthenticated(Protocol.PING_FRAME)) {
             return;
         }
     }
@@ -432,25 +373,13 @@
         }
     }
 
-<<<<<<< HEAD
-    protected void writeResponseOrdered0(Buffer buff) {
-        socket.write(buff);
-        expectedRespNo++;
-        checkWrap(expectedRespNo);
-    }
-
     protected boolean checkAuthenticated(String frameName) {
         if (!authenticated) {
             BsonObject resp = new BsonObject();
-            resp.put(Codec.RESPONSE_OK, false);
-            resp.put(Codec.RESPONSE_ERRMSG, "Not authenticated!");
-            writeResponse(frameName, resp, getWriteSeq());
-            logAndClose("Not authenticated");
-=======
-    protected void checkAuthorised() {
-        if (!authorised) {
-            logger.error("Attempt to use unauthorised connection.");
->>>>>>> cf677d8c
+            resp.put(Protocol.RESPONSE_OK, false);
+            resp.put(Protocol.RESPONSE_ERRMSG, "Not authenticated!");
+            writeResponse(frameName, resp);
+            exception("Not authenticated");
         }
         return authenticated;
     }
@@ -462,6 +391,11 @@
 
     protected void invalidField(String fieldName, String frameType) {
         logger.warn("protocol error: invalid {} in {}. connection will be closed", fieldName, frameType);
+        close();
+    }
+
+    protected void exception(String exceptionMessage) {
+        logger.error("exception occurred: {}", exceptionMessage);
         close();
     }
 
@@ -478,14 +412,9 @@
     }
 
     protected void close() {
-<<<<<<< HEAD
+        checkContext();
         authenticated = false;
-        socket.close();
-=======
-        checkContext();
-        authorised = false;
         transportConnection.close();
->>>>>>> cf677d8c
         server.removeConnection(this);
         for (QueryState queryState : queryStates.values()) {
             queryState.close();
