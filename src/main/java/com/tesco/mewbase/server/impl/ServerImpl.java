package com.tesco.mewbase.server.impl;

import com.tesco.mewbase.bson.BsonObject;
import com.tesco.mewbase.common.Delivery;
import com.tesco.mewbase.doc.DocManager;
import com.tesco.mewbase.doc.impl.lmdb.LmdbDocManager;
import com.tesco.mewbase.log.Log;
import com.tesco.mewbase.log.LogManager;
import com.tesco.mewbase.log.impl.file.FileAccess;
import com.tesco.mewbase.log.impl.file.FileLogManager;
import com.tesco.mewbase.log.impl.file.FileLogManagerOptions;
import com.tesco.mewbase.log.impl.file.faf.AFFileAccess;
import com.tesco.mewbase.projection.Projection;
import com.tesco.mewbase.projection.ProjectionBuilder;
import com.tesco.mewbase.projection.ProjectionManager;
import com.tesco.mewbase.projection.impl.ProjectionManagerImpl;
import com.tesco.mewbase.server.Server;
import com.tesco.mewbase.server.ServerOptions;
import com.tesco.mewbase.server.impl.transport.net.NetTransport;
import io.vertx.core.Vertx;
import io.vertx.core.impl.ConcurrentHashSet;
import org.slf4j.Logger;
import org.slf4j.LoggerFactory;

import java.util.Set;
import java.util.concurrent.CompletableFuture;
import java.util.function.BiFunction;
import java.util.function.Function;

/**
 * Created by tim on 22/09/16.
 */
public class ServerImpl implements Server {

    private final static Logger log = LoggerFactory.getLogger(ServerImpl.class);

    private final ServerOptions serverOptions;
    private final Vertx vertx;
    private final Set<ConnectionImpl> connections = new ConcurrentHashSet<>();
    private final LogManager logManager;
    private final DocManager docManager;
    private final ProjectionManager projectionManager;
    private final Set<Transport> transports = new ConcurrentHashSet<>();

    public static final String SYSTEM_BINDER_PREFIX = "_mb.";
    public static final String DURABLE_SUBS_BINDER_NAME = SYSTEM_BINDER_PREFIX + "durableSubs";
    private static final String[] SYSTEM_BINDERS = new String[]{DURABLE_SUBS_BINDER_NAME};

    protected ServerImpl(Vertx vertx, ServerOptions serverOptions) {
        this.vertx = vertx;
        if (vertx.isClustered()) {
            // Usage of locks in projection manager disallows clustered vert.x
            throw new IllegalStateException("Clustered Vert.x not supported");
        }
        this.serverOptions = serverOptions;
        FileAccess faf = new AFFileAccess(vertx);
        FileLogManagerOptions sOptions = serverOptions.getFileLogManagerOptions();
        FileLogManagerOptions options = sOptions == null ? new FileLogManagerOptions() : sOptions;
        this.logManager = new FileLogManager(vertx, options, faf);
        this.docManager = new LmdbDocManager(serverOptions.getDocsDir(), vertx);
        this.projectionManager = new ProjectionManagerImpl(this);
    }

    protected ServerImpl(ServerOptions serverOptions) {
        this(Vertx.vertx(), serverOptions);
    }

    @Override
    public synchronized CompletableFuture<Void> start() {
        String[] channels = serverOptions.getChannels();
        String[] binders = serverOptions.getBinders();
        CompletableFuture[] all = new CompletableFuture[1 + (channels != null ? channels.length : 0) + 1 +
                (binders != null ? binders.length : 0) + SYSTEM_BINDERS.length];
        int i = 0;
        // Start the channels
        if (serverOptions.getChannels() != null) {
            for (String channel : serverOptions.getChannels()) {
                all[i++] = logManager.createLog(channel);
            }
        }
        all[i++] = docManager.start();
        // Start the system binders
        for (String binder : SYSTEM_BINDERS) {
            all[i++] = docManager.createBinder(binder);
        }
        // Start the binders
        if (serverOptions.getBinders() != null) {
            for (String binder : serverOptions.getBinders()) {
                all[i++] = docManager.createBinder(binder);
            }
        }
        all[i] = startTransports();
        return CompletableFuture.allOf(all);
    }

    @Override
    public synchronized CompletableFuture<Void> stop() {
        CompletableFuture[] all = new CompletableFuture[1 + 1 + 1];
        int i = 0;
        all[i++] = stopTransports();
        all[i++] = docManager.close();
        all[i] = logManager.close();
        connections.clear();
        return CompletableFuture.allOf(all);
    }

    public Projection registerProjection(String name, String channel, Function<BsonObject, Boolean> eventFilter,
                                         String binderName, Function<BsonObject, String> docIDSelector,
                                         BiFunction<BsonObject, Delivery, BsonObject> projectionFunction) {

        return projectionManager.registerProjection(name, channel, eventFilter, binderName, docIDSelector, projectionFunction);
    }

<<<<<<< HEAD
    private void connectHandler(NetSocket socket) {
        ConnectionImpl conn = new ConnectionImpl(this, socket, Vertx.currentContext(), docManager, serverOptions.getAuthProvider());
        connections.add(conn);
=======
    public ProjectionBuilder buildProjection(String name) {
        return projectionManager.buildProjection(name);
>>>>>>> cf677d8c
    }

    protected void removeConnection(ConnectionImpl connection) {
        connections.remove(connection);
    }

    protected Log getLog(String channel) {
        return logManager.getLog(channel);
    }

    public DocManager docManager() {
        return docManager;
    }

    public Vertx vertx() {
        return vertx;
    }

    private CompletableFuture<Void> startTransports() {
        // For now just net transport
        Transport transport = new NetTransport(vertx, serverOptions);
        transports.add(transport);
        transport.connectHandler(this::connectHandler);
        return transport.start();
    }

    private void connectHandler(TransportConnection transportConnection) {
        connections.add(new ConnectionImpl(this, transportConnection, Vertx.currentContext()));
    }

    private CompletableFuture<Void> stopTransports() {
        CompletableFuture[] all = new CompletableFuture[transports.size()];
        int i = 0;
        for (Transport transport : transports) {
            all[i++] = transport.stop();
        }
        transports.clear();
        return CompletableFuture.allOf(all);
    }

}<|MERGE_RESOLUTION|>--- conflicted
+++ resolved
@@ -111,14 +111,8 @@
         return projectionManager.registerProjection(name, channel, eventFilter, binderName, docIDSelector, projectionFunction);
     }
 
-<<<<<<< HEAD
-    private void connectHandler(NetSocket socket) {
-        ConnectionImpl conn = new ConnectionImpl(this, socket, Vertx.currentContext(), docManager, serverOptions.getAuthProvider());
-        connections.add(conn);
-=======
     public ProjectionBuilder buildProjection(String name) {
         return projectionManager.buildProjection(name);
->>>>>>> cf677d8c
     }
 
     protected void removeConnection(ConnectionImpl connection) {
@@ -146,7 +140,7 @@
     }
 
     private void connectHandler(TransportConnection transportConnection) {
-        connections.add(new ConnectionImpl(this, transportConnection, Vertx.currentContext()));
+        connections.add(new ConnectionImpl(this, transportConnection, Vertx.currentContext(), serverOptions.getAuthProvider()));
     }
 
     private CompletableFuture<Void> stopTransports() {
