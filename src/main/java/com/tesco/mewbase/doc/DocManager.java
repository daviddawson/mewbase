--- conflicted
+++ resolved
@@ -1,36 +1,47 @@
 package com.tesco.mewbase.doc;
 
 import com.tesco.mewbase.bson.BsonObject;
-import com.tesco.mewbase.log.LogReadStream;
 
 import java.util.concurrent.CompletableFuture;
 import java.util.function.Function;
 
 /**
- *
  * Created by tim on 30/09/16.
  */
 public interface DocManager {
 
-    //TODO: should probable be public static final
+    //TODO: should probably be public static final
     String ID_FIELD = "id";
 
-<<<<<<< HEAD
-  /**
-   * Save a named document to a binder with the given name
-   * @param binder name of binder to save the document to
-   * @param id the name of the document within the binder
-   * @param doc the document to save
-   * @return
-   */
-    CompletableFuture<Void> save(String binder, String id, BsonObject doc);
-=======
-    DocReadStream getMatching(String binderName, Function<BsonObject, Boolean> matcher);
+    DocReadStream getMatching(String binder, Function<BsonObject, Boolean> matcher);
 
-    CompletableFuture<BsonObject> get(String binderName, String id);
+    /**
+     * Get a document in a named binder with the given id
+     *
+     * @param binder name of binder to put the document to
+     * @param id     the name of the document within the binder
+     * @return
+     */
 
+    CompletableFuture<BsonObject> get(String binder, String id);
+
+    /**
+     * Put a document in a named binder at the given id
+     *
+     * @param binder name of binder to put the document to
+     * @param id     the name of the document within the binder
+     * @param doc    the document to save
+     * @return
+     */
     CompletableFuture<Void> put(String binder, String id, BsonObject doc);
 
+    /**
+     * Delete a document from a binder identified with the given id
+     *
+     * @param binder name of binder to put the document to
+     * @param id     the name of the document within the binder
+     * @return a CompleteableFuture with a Boolean set to true if successful
+     */
     CompletableFuture<Boolean> delete(String binder, String id);
 
     CompletableFuture<Void> close();
@@ -38,5 +49,4 @@
     CompletableFuture<Void> start();
 
     CompletableFuture<Void> createBinder(String binderName);
->>>>>>> f4190462
 }