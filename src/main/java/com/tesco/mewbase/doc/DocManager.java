--- conflicted
+++ resolved
@@ -11,16 +11,9 @@
  */
 public interface DocManager {
 
-<<<<<<< HEAD
-    //TODO: should probable be public static final
-    String ID_FIELD = "id";
-    
-=======
     //TODO: should probably be public static final
     String ID_FIELD = "id";
 
-
->>>>>>> a3eefa6c
     /**
      * Get a document in a named binder matching the filter
      *
@@ -39,18 +32,11 @@
     CompletableFuture<BsonObject> get(String binder, String id);
 
     /**
-<<<<<<< HEAD
-     * Save a named document to a binder with the given name
-     * @param binder name of binder to save the document to
-     * @param id the name of the document within the binder
-     * @param doc the document to save
-=======
      * Put a document in a named binder at the given id
      *
      * @param binder name of binder to put the document to
      * @param id     the name of the document within the binder
      * @param doc    the document to save
->>>>>>> a3eefa6c
      * @return
      */
     CompletableFuture<Void> put(String binder, String id, BsonObject doc);
