package com.tesco.mewbase.client.impl;

import com.tesco.mewbase.bson.BsonObject;
import com.tesco.mewbase.client.*;
import com.tesco.mewbase.common.SubDescriptor;
import com.tesco.mewbase.server.impl.Protocol;
import com.tesco.mewbase.util.AsyncResCF;
import io.vertx.core.Vertx;
import io.vertx.core.buffer.Buffer;
import io.vertx.core.net.NetClient;
import io.vertx.core.net.NetSocket;
import org.slf4j.Logger;
import org.slf4j.LoggerFactory;

import java.util.Map;
import java.util.Queue;
import java.util.concurrent.CompletableFuture;
import java.util.concurrent.ConcurrentHashMap;
import java.util.concurrent.ConcurrentLinkedQueue;
import java.util.concurrent.atomic.AtomicInteger;
import java.util.function.Consumer;
import java.util.function.Function;

/**
 * Created by tim on 22/09/16.
 */
public class ClientImpl implements Client, ClientFrameHandler {

    private final static Logger log = LoggerFactory.getLogger(ClientImpl.class);

    private final AtomicInteger sessionSeq = new AtomicInteger();
    private final AtomicInteger requestIDSequence = new AtomicInteger();
    private final Map<Integer, ProducerImpl> producerMap = new ConcurrentHashMap<>();
    private final Map<Integer, SubscriptionImpl> subscriptionMap = new ConcurrentHashMap<>();
    private final Map<Integer, Consumer<BsonObject>> responseHandlers = new ConcurrentHashMap<>();
    private final Map<Integer, Consumer<QueryResult>> queryResultHandlers = new ConcurrentHashMap<>();
    private final Vertx vertx;
    private final NetClient netClient;
    private final ClientOptions clientOptions;
    private final boolean ownVertx;

    private NetSocket netSocket;
    private boolean connecting;
    private Queue<Buffer> bufferedWrites = new ConcurrentLinkedQueue<>();
    private Consumer<BsonObject> connectResponse;

    ClientImpl(ClientOptions clientOptions) {
        this(Vertx.vertx(), clientOptions, true);
    }

    ClientImpl(Vertx vertx, ClientOptions clientOptions) {
        this(vertx, clientOptions, false);
    }

    ClientImpl(Vertx vertx, ClientOptions clientOptions, boolean ownVertx) {
        this.vertx = vertx;
        this.netClient = vertx.createNetClient(clientOptions.getNetClientOptions());
        this.clientOptions = clientOptions;
        this.ownVertx = ownVertx;
    }

    @Override
    public Producer createProducer(String channel) {
        int id = sessionSeq.getAndIncrement();
        ProducerImpl prod = new ProducerImpl(this, channel, id);
        producerMap.put(id, prod);
        return prod;
    }

    @Override
    public CompletableFuture<Subscription> subscribe(SubDescriptor descriptor, Consumer<ClientDelivery> handler) {
        CompletableFuture<Subscription> cf = new CompletableFuture<>();
        BsonObject frame = new BsonObject();
        if (descriptor.getChannel() == null) {
            throw new IllegalArgumentException("No channel in SubDescriptor");
        }
        frame.put(Protocol.SUBSCRIBE_CHANNEL, descriptor.getChannel());
        frame.put(Protocol.SUBSCRIBE_STARTPOS, descriptor.getStartPos());
        frame.put(Protocol.SUBSCRIBE_STARTTIMESTAMP, descriptor.getStartTimestamp());
        frame.put(Protocol.SUBSCRIBE_DURABLEID, descriptor.getDurableID());
        frame.put(Protocol.SUBSCRIBE_MATCHER, descriptor.getMatcher());
        write(cf, Protocol.SUBSCRIBE_FRAME, frame, resp -> {
            boolean ok = resp.getBoolean(Protocol.RESPONSE_OK);
            if (ok) {
                int subID = resp.getInteger(Protocol.SUBRESPONSE_SUBID);
                SubscriptionImpl sub = new SubscriptionImpl(subID, descriptor.getChannel(), this, handler);
                subscriptionMap.put(subID, sub);
                cf.complete(sub);
            } else {
                cf.completeExceptionally(new MewException(resp.getString(Protocol.RESPONSE_ERRMSG), resp.getString(Protocol.RESPONSE_ERRCODE)));
            }
        });
        return cf;
    }

    @Override
    public CompletableFuture<Void> publish(String channel, BsonObject event) {
        return doPublish(channel, -1, event);
    }

    @Override
    public CompletableFuture<Void> publish(String channel, BsonObject event, Function<BsonObject, String> partitionFunc) {
        // TODO partitions
        return doPublish(channel, -1, event);
    }

    @Override
    public CompletableFuture<BsonObject> findByID(String binderName, String id) {
        CompletableFuture<BsonObject> cf = new CompletableFuture<>();
        BsonObject frame = new BsonObject();
        frame.put(Protocol.QUERY_BINDER, binderName);
        frame.put(Protocol.QUERY_DOCID, id);
        Consumer<QueryResult> resultHandler = qr -> {
            BsonObject doc = qr.document();
            cf.complete(doc);
            qr.acknowledge();
        };
        writeQuery(frame, resultHandler, cf);
        return cf;
    }

    private void writeQuery(BsonObject frame, Consumer<QueryResult> resultHandler, CompletableFuture cf) {
        int queryID = requestIDSequence.getAndIncrement();
        frame.put(Protocol.QUERY_QUERYID, queryID);
        queryResultHandlers.put(queryID, resultHandler);
        write(cf, Protocol.QUERY_FRAME, frame);
    }


    @Override
    public void findMatching(String binderName, BsonObject matcher, Consumer<QueryResult> resultHandler,
                             Consumer<Throwable> exceptionHandler) {
        CompletableFuture<Void> cf = new CompletableFuture<>();
        if (exceptionHandler != null) {
            cf.exceptionally(t -> {
                exceptionHandler.accept(t);
                return null;
            });
        }
        BsonObject frame = new BsonObject();
        frame.put(Protocol.QUERY_BINDER, binderName);
        frame.put(Protocol.QUERY_MATCHER, matcher);

        writeQuery(frame, resultHandler, cf);
    }

    @Override
    public CompletableFuture<Void> close() {
        netClient.close();
        if (ownVertx) {
            AsyncResCF<Void> cf = new AsyncResCF<>();
            vertx.close(cf);
            return cf;
        } else {
            return CompletableFuture.completedFuture(null);
        }
    }

    // FrameHandler

    @Override
    public void handleQueryResult(int size, BsonObject resp) {
        Integer rQueryID = resp.getInteger(Protocol.QUERYRESULT_QUERYID);
        Consumer<QueryResult> qrh = queryResultHandlers.get(rQueryID);
        if (qrh == null) {
            throw new IllegalStateException("Can't find query result handler");
        }
        boolean last = resp.getBoolean(Protocol.QUERYRESULT_LAST);
        QueryResult qr = new QueryResultImpl(resp.getBsonObject(Protocol.QUERYRESULT_RESULT), size, last, rQueryID);
        try {
            qrh.accept(qr);
        } finally {
            if (last) {
                queryResultHandlers.remove(rQueryID);
            }
        }
    }

    @Override
    public void handleRecev(int size, BsonObject frame) {
        int subID = frame.getInteger(Protocol.RECEV_SUBID);
        SubscriptionImpl sub = subscriptionMap.get(subID);
        if (sub == null) {
            // No subscription for this - maybe closed - ignore
        } else {
            sub.handleRecevFrame(size, frame);
        }
    }


    @Override
    public void handlePing(BsonObject frame) {
    }

    @Override
    public void handleSubResponse(BsonObject frame) {
        handleResponse(frame);
    }

    @Override
    public void handleResponse(BsonObject frame) {
        if (connecting) {
            connectResponse.accept(frame);
        } else {
            Integer requestID = frame.getInteger(Protocol.RESPONSE_REQUEST_ID);
            if (requestID == null) {
                throw new IllegalStateException("No request id in response: " + frame);
            }
            Consumer<BsonObject> respHandler = responseHandlers.remove(requestID);
            if (respHandler == null) {
                throw new IllegalStateException("Unexpected response");
            }
            respHandler.accept(frame);
        }
    }

    protected synchronized void write(CompletableFuture cf, String frameType, BsonObject frame) {
        write(cf, frameType, frame, fr -> {
        });
    }

    protected synchronized void write(CompletableFuture cf, String frameType, BsonObject frame,
                                      Consumer<BsonObject> respHandler) {
        if (respHandler != null) {
            Integer requestID = requestIDSequence.getAndIncrement();
            frame.put(Protocol.RESPONSE_REQUEST_ID, requestID);
            responseHandlers.put(requestID, respHandler);
        }
        Buffer buff = Protocol.encodeFrame(frameType, frame);
        if (connecting || netSocket == null) {
            if (!connecting) {
                connect(cf);
            }
            bufferedWrites.add(buff);
        } else {
            netSocket.write(buff);
        }
    }

    protected void write(Buffer buff) {
        if (netSocket == null) {
            throw new MewException("Not connected");
        }
        netSocket.write(buff);
    }

    private void connect(CompletableFuture cfConnect) {
        AsyncResCF<NetSocket> cf = new AsyncResCF<>();
        netClient.connect(clientOptions.getPort(), clientOptions.getHost(), cf);
        connecting = true;
        cf.thenAccept(ns -> sendConnect(cfConnect, ns)).exceptionally(t -> {
            cfConnect.completeExceptionally(t);
            return null;
        });
    }

    protected void doUnsubscribe(int subID) {
        subscriptionMap.remove(subID);
        BsonObject frame = new BsonObject();
        frame.put(Protocol.UNSUBSCRIBE_SUBID, subID);
        CompletableFuture cf = new CompletableFuture();
        write(cf, Protocol.UNSUBSCRIBE_FRAME, frame);
    }

    protected void doSubClose(int subID) {
        subscriptionMap.remove(subID);
        BsonObject frame = new BsonObject();
        frame.put(Protocol.SUBCLOSE_SUBID, subID);
        CompletableFuture cf = new CompletableFuture();
        write(cf, Protocol.SUBCLOSE_FRAME, frame);
    }

    protected void doAckEv(int subID, long pos, int sizeBytes) {
        BsonObject frame = new BsonObject();
        frame.put(Protocol.ACKEV_SUBID, subID);
        frame.put(Protocol.ACKEV_POS, pos);
        frame.put(Protocol.ACKEV_BYTES, sizeBytes);
        Buffer buffer = Protocol.encodeFrame(Protocol.ACKEV_FRAME, frame);
        write(buffer);
    }

    protected void doQueryAck(int queryID, int bytes) {
        BsonObject frame = new BsonObject();
        frame.put(Protocol.QUERYACK_QUERYID, queryID);
        frame.put(Protocol.QUERYACK_BYTES, bytes);
        Buffer buffer = Protocol.encodeFrame(Protocol.QUERYACK_FRAME, frame);
        write(buffer);
    }

    protected CompletableFuture<Void> doPublish(String channel, int producerID, BsonObject event) {
        CompletableFuture<Void> cf = new CompletableFuture<>();
        BsonObject frame = new BsonObject();
        frame.put(Protocol.PUBLISH_CHANNEL, channel);
        frame.put(Protocol.PUBLISH_SESSID, producerID);
        frame.put(Protocol.PUBLISH_EVENT, event);
        write(cf, Protocol.PUBLISH_FRAME, frame, resp -> {
            boolean ok = resp.getBoolean(Protocol.RESPONSE_OK);
            if (ok) {
                cf.complete(null);
            } else {
                cf.completeExceptionally(new MewException(resp.getString(Protocol.RESPONSE_ERRMSG), resp.getString(Protocol.RESPONSE_ERRCODE)));
            }
        });
        return cf;
    }

    protected void removeProducer(int producerID) {
        producerMap.remove(producerID);
    }

    private synchronized void sendConnect(CompletableFuture cfConnect, NetSocket ns) {
        netSocket = ns;
        netSocket.handler(new Protocol(this).recordParser());

        BsonObject authInfo = clientOptions.getAuthInfo();

        // Send the CONNECT frame
        BsonObject frame = new BsonObject();
<<<<<<< HEAD
        frame.put(Codec.CONNECT_VERSION, "0.1");
        frame.put(Codec.CONNECT_AUTH_INFO, authInfo);

        Buffer buffer = Codec.encodeFrame(Codec.CONNECT_FRAME, frame);
=======
        frame.put(Protocol.CONNECT_VERSION, "0.1");
        Buffer buffer = Protocol.encodeFrame(Protocol.CONNECT_FRAME, frame);
>>>>>>> cf677d8c
        connectResponse = resp -> connected(cfConnect, resp);
        netSocket.write(buffer);
    }

    private synchronized void connected(CompletableFuture cfConnect, BsonObject resp) {
        connecting = false;
        boolean ok = resp.getBoolean(Protocol.RESPONSE_OK);
        if (ok) {
            while (true) {
                Buffer buff = bufferedWrites.poll();
                if (buff == null) {
                    break;
                }
                netSocket.write(buff);
            }
        } else {
            cfConnect.completeExceptionally(new MewException(resp.getString(Protocol.RESPONSE_ERRMSG),
                    resp.getString(Protocol.RESPONSE_ERRCODE)));
        }
    }

    private class QueryResultImpl implements QueryResult {

        private final BsonObject document;
        private final int bytes;
        private final boolean last;
        private final int queryID;

        public QueryResultImpl(BsonObject document, int bytes, boolean last, int queryID) {
            this.document = document;
            this.bytes = bytes;
            this.last = last;
            this.queryID = queryID;
        }

        @Override
        public BsonObject document() {
            return document;
        }

        @Override
        public void acknowledge() {
            doQueryAck(queryID, bytes);
        }

        @Override
        public boolean isLast() {
            return last;
        }

    }

}<|MERGE_RESOLUTION|>--- conflicted
+++ resolved
@@ -316,15 +316,10 @@
 
         // Send the CONNECT frame
         BsonObject frame = new BsonObject();
-<<<<<<< HEAD
-        frame.put(Codec.CONNECT_VERSION, "0.1");
-        frame.put(Codec.CONNECT_AUTH_INFO, authInfo);
-
-        Buffer buffer = Codec.encodeFrame(Codec.CONNECT_FRAME, frame);
-=======
         frame.put(Protocol.CONNECT_VERSION, "0.1");
+        frame.put(Protocol.CONNECT_AUTH_INFO, authInfo);
+
         Buffer buffer = Protocol.encodeFrame(Protocol.CONNECT_FRAME, frame);
->>>>>>> cf677d8c
         connectResponse = resp -> connected(cfConnect, resp);
         netSocket.write(buffer);
     }
