package io.mewbase.server.impl.log;

import io.mewbase.bson.BsonObject;
import io.mewbase.client.MewException;
import io.mewbase.common.SubDescriptor;
import io.mewbase.server.LogReadStream;
import io.mewbase.server.impl.BasicFile;
<<<<<<< HEAD
=======
import io.netty.buffer.ByteBuf;
import io.netty.buffer.Unpooled;
>>>>>>> 3ea5e211
import io.vertx.core.Context;
import io.vertx.core.Vertx;
import io.vertx.core.buffer.Buffer;
import io.vertx.core.parsetools.RecordParser;
import org.slf4j.Logger;
import org.slf4j.LoggerFactory;

import java.util.LinkedList;
import java.util.Queue;
import java.util.concurrent.CompletableFuture;
import java.util.concurrent.RejectedExecutionException;
import java.util.function.BiConsumer;
import java.util.function.Consumer;

import static io.mewbase.server.impl.log.FramingOps.HEADER_SIZE;

/**
 * Public methods always accessed from same event loop
 * <p>
 * Package protected methods accessed from event loop of publisher
 * <p>
 * Created by tim on 22/10/16.
 */
public class LogReadStreamImpl implements LogReadStream {

    private final static Logger logger = LoggerFactory.getLogger(LogReadStreamImpl.class);

    private final LogImpl fileLog;
    private final SubDescriptor subDescriptor;
    private final Context context;
    private final int readBufferSize;
    private final Queue<BufferedRecord> buffered = new LinkedList<>();
    private final FramingOps framing = new FramingOps();

    private BiConsumer<Long, BsonObject> handler;
    private Consumer<Throwable> exceptionHandler;

    private boolean paused;
    private boolean closed;
    private long deliveredPos = -1;
    private boolean retro;
    private long fileStreamPos;
    private boolean ignoreFirst;
    private int fileNumber;
    private int fileReadPos;
    private BasicFile streamFile;
    private int fileSize;
    private RecordParser parser;

    private final static int HEADER_SENTINAL = -1;
    private int recordSize = HEADER_SENTINAL;
    private Buffer headerBuffer = null;

    public LogReadStreamImpl(LogImpl fileLog, SubDescriptor subDescriptor, int readBufferSize,
                             int fileSize) {
        this.fileLog = fileLog;
        this.subDescriptor = subDescriptor;
        this.context = Vertx.currentContext();
        this.readBufferSize = readBufferSize;
        this.fileSize = fileSize;
        resetParser();
    }

    @Override
    public void exceptionHandler(Consumer<Throwable> handler) {
        this.exceptionHandler = handler;
    }

    @Override
    public void handler(BiConsumer<Long, BsonObject> handler) {
        this.handler = handler;
    }

    @Override
    public synchronized void start() {
        checkContext();
        if (subDescriptor.getStartEventNum() != SubDescriptor.DEFAULT_START_NUM) {
            goRetro(false, subDescriptor.getStartEventNum());
        } if (subDescriptor.getStartTimestamp() != SubDescriptor.DEFAULT_START_TIME) {
            final long runStreamFromStart = 0;
            goRetro(false, runStreamFromStart);
        } else {
            fileLog.readdSubHolder(this);
        }
    }

    @Override
    public synchronized void pause() {
        paused = true;
    }

    @Override
    public synchronized void resume() {
        if (!paused) {
            return;
        }
        paused = false;
        if (!buffered.isEmpty()) {
            while (true) {
                BufferedRecord br = buffered.poll();
                if (br == null) {
                    break;
                }
                handle0(br.pos, br.bson);
                if (paused) {
                    return;
                }
            }
        }
        if (!retro && fileLog.getLastWrittenPos() > deliveredPos) {
            // Missed message(s)
            goRetro(true, deliveredPos);
        }
    }

    private void goRetro(boolean ignoreFirst, long pos) {
        fileLog.removeSubHolder(this);
        retro = true;
        openFileStream(pos, ignoreFirst);
    }

    @Override
    public synchronized void close() {
        if (closed) {
            throw new IllegalStateException("Already closed");
        }
        paused = true;
        closed = true;
        fileLog.removeSubHolder(this);
        if (streamFile != null) {
            streamFile.close();
        }
    }

    public synchronized boolean isRetro() {
        return retro;
    }

    boolean matches(BsonObject bsonObject) {
        return true;
    }

    synchronized void handle(long pos, BsonObject bsonObject) {
        if (paused) {
            return;
        }
        if (pos <= deliveredPos) {
            // This can happen if the stream is retro and a message is persisted, delivered from file, then
            // the stream re-added then the message delivered live, so we can just ignore it
            return;
        }
        handle0(pos, bsonObject);
    }

    private void resetParser() {
        parser = RecordParser.newFixed(FramingOps.HEADER_SIZE, this::handleRec);
    }

    private void handle0(long pos, BsonObject bsonObject) {
        if (handler != null) {
            handler.accept(pos, bsonObject);
            deliveredPos = pos;
        } else {
            throw new IllegalStateException("No handler");
        }
    }

    private void openFileStream(long pos, boolean ignoreFirst) {
        this.ignoreFirst = ignoreFirst;
        this.fileStreamPos = pos;
        // Open a file
        LogImpl.FileCoord coord = fileLog.getCoord(pos);
        fileLog.openFile(coord.fileNumber).handle((bf, t) -> {
            if (t == null) {
                streamFile = bf;
                fileNumber = coord.fileNumber;
                fileReadPos = coord.filePos;
                scheduleRead();
            } else {
                handleException(t);
            }
            return null;
        });
    }

    /**
     * This method interacts with the parser to grab
     * 1) Header - checksum plus the size elements from the body
     * 2) Remainder of body and magic number
     * Until the first int of the header is 0
     * @param buff
     */
    private void handleRec(Buffer buff) {

        if (recordSize == HEADER_SENTINAL) {
            // Got a header so
            // check for padding (alt checksum)
            int possPadding = buff.getInt(0);
            if (possPadding == 0) {
                // Padding at end of file
                // so just keep looking for ints until we get to end of file at which point the
                // parser is reset to look for 'header size' again
                parser.fixedSizeMode(Integer.BYTES);
            } else {
                // Looks like a valid header so store the header ready to put the whole buffer back
                // together again when the body comes back in.
                headerBuffer = buff;
                recordSize = buff.getIntLE(FramingOps.CHECKSUM_SIZE);
                // the size includes the size part of the header so we need ignore that and include the magic at the end
                parser.fixedSizeMode(recordSize - Integer.BYTES  + FramingOps.MAGIC_SIZE);
            }
        } else {
            // Got a body and magic number
            // join the header and the rest of the body back up
            // unframe and send the body to be processed
            if (recordSize != 0) {
                final ByteBuf headerAndSize = headerBuffer.getByteBuf();
                final ByteBuf bodyRemaining = buff.getByteBuf();
                // “Thus strangely are our souls constructed, and by slight ligaments are we bound to prosperity and ruin.”
                final Buffer full = Buffer.buffer(Unpooled.wrappedBuffer(headerAndSize, bodyRemaining));
                try {
                    final Buffer body = framing.unframe(full);
                    handleBody(body);
                } catch (MewException badRead) {
                    logger.error("Bad read from stream", badRead, badRead.getErrorCode());
                }
                // set up for the next header
                parser.fixedSizeMode(FramingOps.HEADER_SIZE);
                recordSize = HEADER_SENTINAL;
                headerBuffer = null; // gc hint
            }
        }
    }

    private synchronized void handleBody(Buffer buffer) {
        if (closed) {
            return;
        }
        // DONE - TODO bit clunky - need to add size back in so it can be decoded, improve this!
        // at the cost of some complexity in handleRec method
        BsonObject bson = new BsonObject(buffer);
        if (ignoreFirst) {
            ignoreFirst = false;
        } else {
            long lwep = fileLog.getLastWrittenEndPos();
            if (fileStreamPos <= lwep) {
                if (paused) {
                    buffered.add(new BufferedRecord(fileStreamPos, bson));
                } else {
                    handle0(fileStreamPos, bson);
                    // The handler could have closed it
                    if (closed) {
                        return;
                    }
                }
            }
            if (fileStreamPos == lwep) {
                // Need to lock to prevent messages sneaking in before we read the stream
                synchronized (fileLog) {
                    lwep = fileLog.getLastWrittenEndPos();
                    if (fileStreamPos == lwep) {
                        // We've got to the head
                        retro = false;
                        streamFile.close();
                        streamFile = null;
                        resetParser();
                        fileLog.readdSubHolder(this);
                    }
                }
            }
        }
        fileStreamPos += FramingOps.FRAME_SIZE + buffer.length();
    }

    private void handleException(Throwable t) {
        if (exceptionHandler != null) {
            exceptionHandler.accept(t);
        } else {
            logger.error("Failed to read", t);
        }
    }

    private void doRead() {
        try {
            if (streamFile != null) {
                // Could have been set to null if previous read gets the head
                Buffer readBuff = Buffer.buffer(readBufferSize);
                CompletableFuture<Void> cf = streamFile.read(readBuff, readBufferSize, fileReadPos);
                cf.handle((v, t) -> {
                    if (t == null) {
                        boolean endOfFile = readBuff.length() < readBufferSize;
                        if (readBuff.length() > 0) {
                            parser.handle(readBuff);
                        }
                        fileReadPos += readBuff.length();
                        if (streamFile != null && endOfFile && fileReadPos == fileSize) {
                            // We read a whole file
                            moveToNextFile();
                        } else if (!paused) {
                            scheduleRead();
                        }
                    } else {
                        handleException(t);
                    }
                    return null;
                });
            }
        } catch (RejectedExecutionException e) {
            // Can happen if pool is being shutdown
            logger.warn("Read rejected as pool being shutdown", e);
        }
    }

    private void moveToNextFile() {
        if (closed) {
            return;
        }
        streamFile.close();
        streamFile = null;
        resetParser();
        int headFileNumber = fileLog.getFileNumber();
        if (headFileNumber < fileNumber) {
            logger.warn("Invalid file number {} head {}", fileNumber, headFileNumber);
            return;
        }
        openFileStream((fileNumber + 1) * fileSize, false);
    }

    private void scheduleRead() {
        fileLog.scheduleOp(this::doRead);
    }

    private static final class BufferedRecord {
        final long pos;
        final BsonObject bson;

        BufferedRecord(long pos, BsonObject bson) {
            this.pos = pos;
            this.bson = bson;
        }
    }

    // Sanity check - this should always be executed using the correct context
    private void checkContext() {
        if (Vertx.currentContext() != context) {
            throw new IllegalStateException("Wrong context! " + Vertx.currentContext() + " expected: " + context);
        }
    }

}
<|MERGE_RESOLUTION|>--- conflicted
+++ resolved
@@ -5,11 +5,9 @@
 import io.mewbase.common.SubDescriptor;
 import io.mewbase.server.LogReadStream;
 import io.mewbase.server.impl.BasicFile;
-<<<<<<< HEAD
-=======
+
 import io.netty.buffer.ByteBuf;
 import io.netty.buffer.Unpooled;
->>>>>>> 3ea5e211
 import io.vertx.core.Context;
 import io.vertx.core.Vertx;
 import io.vertx.core.buffer.Buffer;
@@ -23,8 +21,6 @@
 import java.util.concurrent.RejectedExecutionException;
 import java.util.function.BiConsumer;
 import java.util.function.Consumer;
-
-import static io.mewbase.server.impl.log.FramingOps.HEADER_SIZE;
 
 /**
  * Public methods always accessed from same event loop
@@ -243,6 +239,7 @@
             }
         }
     }
+
 
     private synchronized void handleBody(Buffer buffer) {
         if (closed) {
