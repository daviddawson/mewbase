--- conflicted
+++ resolved
@@ -30,37 +30,11 @@
 
     private final static Logger log = LoggerFactory.getLogger(FunctionTest.class);
 
-<<<<<<< HEAD
-    private static final String TEST_STREAM1 = "com.tesco.basket";
-
-    private Server server;
-    private Client client;
-
-    @Before
-    public void before() throws Exception {
-        log.trace("in before");
-        server = new ServerImpl(new ServerOptions());
-        CompletableFuture<Void> cfStart = server.start();
-        cfStart.get();
-        client = new ClientImpl();
-    }
-
-    @After
-    public void after() throws Exception {
-        log.trace("in after");
-        client.close().get();
-        server.stop().get();
-    }
 
     @Test
     public void testSimpleFunction(TestContext context) throws Exception {
         Async async = context.async();
-        SubDescriptor descriptor = new SubDescriptor().setChannel(TEST_STREAM1);
-=======
-    @Test
-    public void testSimpleFunction(TestContext context) throws Exception {
         SubDescriptor descriptor = new SubDescriptor().setChannel(TEST_CHANNEL_1);
->>>>>>> 8ff61a2d
         server.installFunction("testfunc", descriptor, (ctx, re) -> {
             BsonObject event = re.event();
             long basketID = event.getInteger("basketID");
@@ -75,7 +49,7 @@
         });
 
         Connection conn = client.connect(new ConnectionOptions()).get();
-        Producer prod = conn.createProducer(TEST_STREAM1);
+        Producer prod = conn.createProducer(TEST_CHANNEL_1);
 
         prod.emit(new BsonObject().put("basketID", 1).put("productId", 1).put("quantity", 1)).get();
     }
