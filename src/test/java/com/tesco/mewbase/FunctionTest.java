package com.tesco.mewbase;

import com.tesco.mewbase.bson.BsonObject;
import com.tesco.mewbase.client.Client;
import com.tesco.mewbase.client.impl.ClientImpl;
import com.tesco.mewbase.common.SubDescriptor;
import com.tesco.mewbase.server.Server;
import com.tesco.mewbase.server.ServerOptions;
import com.tesco.mewbase.server.impl.ServerImpl;
import io.vertx.ext.unit.junit.VertxUnitRunner;
import org.junit.After;
import org.junit.Before;
import org.junit.Test;
import org.junit.runner.RunWith;
import org.slf4j.Logger;
import org.slf4j.LoggerFactory;

import java.util.concurrent.CompletableFuture;

/**
 * Created by tim on 30/09/16.
 */
@RunWith(VertxUnitRunner.class)
public class FunctionTest {

    private final static Logger log = LoggerFactory.getLogger(FunctionTest.class);

    private static final String TEST_STREAM1 = "com.tesco.basket";

    private Server server;
    private Client client;

    @Before
    public void before() throws Exception {
        log.trace("in before");
        server = new ServerImpl(new ServerOptions());
        CompletableFuture<Void> cfStart = server.start();
        cfStart.get();
        client = new ClientImpl();
    }

    @After
    public void after() throws Exception {
        log.trace("in after");
        client.close().get();
        server.stop().get();
    }

    @Test
<<<<<<< HEAD
    public void testSimpleFunction() {
        SubDescriptor descriptor = new SubDescriptor().setStreamName(TEST_STREAM1);
=======
    public void testSimpleFunction(TestContext context) throws Exception {
        SubDescriptor descriptor = new SubDescriptor().setChannel(TEST_STREAM1);
>>>>>>> 61c38925
        server.installFunction("testfunc", descriptor, (ctx, re) -> {
            BsonObject event = re.event();
            long basketID = event.getInteger("basketID");
            String productID = event.getString("productID");
            int quant = event.getInteger("quantity");
            String quantPath = "items." + productID + ".quantity";

            CompletableFuture<Void> cf =
                    ctx.upsert("baskets", new BsonObject().put("id", basketID).put("$inc", new BsonObject().put(quantPath, quant)));
            cf.thenRun(() -> {
                // updated ok
            });
        });
    }
}<|MERGE_RESOLUTION|>--- conflicted
+++ resolved
@@ -47,13 +47,8 @@
     }
 
     @Test
-<<<<<<< HEAD
-    public void testSimpleFunction() {
-        SubDescriptor descriptor = new SubDescriptor().setStreamName(TEST_STREAM1);
-=======
-    public void testSimpleFunction(TestContext context) throws Exception {
+    public void testSimpleFunction() throws Exception {
         SubDescriptor descriptor = new SubDescriptor().setChannel(TEST_STREAM1);
->>>>>>> 61c38925
         server.installFunction("testfunc", descriptor, (ctx, re) -> {
             BsonObject event = re.event();
             long basketID = event.getInteger("basketID");
